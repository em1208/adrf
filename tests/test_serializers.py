from collections import ChainMap

from asgiref.sync import sync_to_async
from django.test import TestCase
from rest_framework import serializers
from rest_framework.test import APIRequestFactory

from adrf.fields import SerializerMethodField
from adrf.serializers import ModelSerializer, Serializer

from .models import ModelA, ModelB, Order, User

factory = APIRequestFactory()


class MockObject:
    def __init__(self, **kwargs):
        self._kwargs = kwargs
        self.pk = kwargs.get("pk", None)

        for key, val in kwargs.items():
            setattr(self, key, val)


class TestSerializer(TestCase):
    def setUp(self):
        class SimpleSerializer(Serializer):
            username = serializers.CharField()
            password = serializers.CharField()
            age = serializers.IntegerField()

        class CrudSerializer(Serializer):
            username = serializers.CharField()
            password = serializers.CharField()
            age = serializers.IntegerField()

            async def acreate(self, validated_data):
                return MockObject(**validated_data)

            async def aupdate(self, instance, validated_data):
                return MockObject(**validated_data)

        self.simple_serializer = SimpleSerializer
        self.crud_serializer = CrudSerializer

        self.default_data = {
            "username": "test",
            "password": "test",
            "age": 25,
        }
        self.default_object = MockObject(**self.default_data)

    async def test_serializer_valid(self):
        data = {
            "username": "test",
            "password": "test",
            "age": 10,
        }
        serializer = self.simple_serializer(data=data)
        assert serializer.is_valid()
        assert await serializer.adata == data
        assert serializer.errors == {}

    async def test_serializer_invalid(self):
        data = {
            "username": "test",
            "password": "test",
        }
        serializer = self.simple_serializer(data=data)

        assert not serializer.is_valid()
        assert serializer.validated_data == {}
        assert await serializer.adata == data
        assert serializer.errors == {"age": ["This field is required."]}

    async def test_many_argument(self):
        data = [
            {
                "username": "test",
                "password": "test",
                "age": 10,
            }
        ]
        serializer = self.simple_serializer(data=data, many=True)

        assert serializer.is_valid()
        assert serializer.validated_data == data
        assert await serializer.adata == data

    async def test_invalid_datatype(self):
        data = [
            {
                "username": "test",
                "password": "test",
                "age": 10,
            }
        ]
        serializer = self.simple_serializer(data=data)

        assert not serializer.is_valid()
        assert serializer.validated_data == {}
        assert await serializer.adata == {}

        assert serializer.errors == {
            "non_field_errors": ["Invalid data. Expected a dictionary, but got list."]
        }

    async def test_partial_validation(self):
        data = {
            "username": "test",
            "password": "test",
        }
        serializer = self.simple_serializer(data=data, partial=True)

        assert serializer.is_valid()
        assert serializer.validated_data == data
        assert serializer.errors == {}

    async def test_serialize_chainmap(self):
        data = {"username": "test"}, {"password": "test"}, {"age": 10}

        serializer = self.simple_serializer(data=ChainMap(*data))

        assert serializer.is_valid()
        assert serializer.validated_data == {
            "username": "test",
            "password": "test",
            "age": 10,
        }
        assert serializer.errors == {}

    async def test_crud_serializer_create(self):
        # Create a valid data payload
        data = self.default_data

        # Create an instance of the serializer
        serializer = self.crud_serializer(data=data)

        assert serializer.is_valid()

        # Create the object
        created_object = await serializer.acreate(serializer.validated_data)

        # Verify the object has been created successfully
        assert isinstance(created_object, MockObject)

        # Verify the object has the correct data
        assert created_object.username == data["username"]
        assert created_object.password == data["password"]
        assert created_object.age == data["age"]

    async def test_crud_serializer_update(self):
        # Create a valid data payload
        default_object = self.default_object
        data = {
            "username": "test2",
            "password": "test2",
            "age": 30,
        }

        # Update the object using the serializer
        serializer = self.crud_serializer(default_object, data=data)

        assert serializer.is_valid()

        # Update the object
        updated_object = await serializer.aupdate(
            default_object, serializer.validated_data
        )

        # Verify the object has been updated successfully
        assert isinstance(updated_object, MockObject)
        assert updated_object.username == data["username"]
        assert updated_object.password == data["password"]
        assert updated_object.age == data["age"]

    # test asave
    async def test_crud_serializer_save(self):
        # Create a valid data payload
        data = self.default_data

        # Create an instance of the serializer
        serializer = self.crud_serializer(data=data)

        assert serializer.is_valid()

        # Create the object
        created_object = await serializer.asave()

        # Verify the object has been created successfully
        assert isinstance(created_object, MockObject)

        # Verify the object has the correct data
        assert created_object.username == data["username"]
        assert created_object.password == data["password"]
        assert created_object.age == data["age"]

    async def test_crud_serializer_to_representation(self):
        # Create a valid data payload
        default_object = self.default_object

        # Update the object using the serializer
        serializer = self.crud_serializer(default_object)

        # Update the object
        representation = await serializer.ato_representation(default_object)

        # Verify the object has been updated successfully
        assert isinstance(representation, dict)
        assert representation["username"] == default_object.username
        assert representation["password"] == default_object.password
        assert representation["age"] == default_object.age

    # test that normal non-async serializers work
    def test_sync_serializer_valid(self):
        data = {
            "username": "test",
            "password": "test",
            "age": 10,
        }
        serializer = self.simple_serializer(data=data)
        assert serializer.is_valid()
        assert serializer.data == data
        assert serializer.errors == {}


class TestModelSerializer(TestCase):
    def setUp(self) -> None:
        class UserSerializer(ModelSerializer):
            class Meta:
                model = User
                fields = ("username",)

        class OrderSerializer(ModelSerializer):
            class Meta:
                model = Order
                fields = ("id", "user", "name")

        self.user_serializer = UserSerializer
        self.order_serializer = OrderSerializer

    async def test_user_serializer_valid(self):
        data = {
            "username": "test",
        }
        serializer = self.user_serializer(data=data)
        assert await sync_to_async(serializer.is_valid)()
        assert await serializer.adata == data
        assert serializer.errors == {}

    async def test_order_serializer_valid(self):
        user = await User.objects.acreate(username="test")
        data = {"user": user.id, "name": "Test order"}
        serializer = self.order_serializer(data=data)
        assert await sync_to_async(serializer.is_valid)()
        assert await serializer.adata == data
        assert serializer.errors == {}


class TestSerializerWithSerializerMethodField(TestCase):
    def test_sync_serializer_valid(self):
        class SimpleSerializer(Serializer):
            username = serializers.CharField()
            age = SerializerMethodField()

            def get_age(self, obj):
                return 1900

        data = {
            "username": "test",
        }
        data_with_age = {"age": 1900, **data}
        serializer = SimpleSerializer(data=data)
        assert serializer.is_valid()
        assert serializer.data == data_with_age
        assert serializer.errors == {}

    async def test_async_serializer_valid(self):
        class SimpleAsyncSerializer(Serializer):
            username = serializers.CharField()
            age = SerializerMethodField()

            async def get_age(self, obj):
                return 1900

        data = {
            "username": "test",
        }
        data_with_age = {"age": 1900, **data}
        serializer = SimpleAsyncSerializer(data=data)
        assert serializer.is_valid()
        assert await serializer.adata == data_with_age
        assert serializer.errors == {}


<<<<<<< HEAD
class TestNestedSerializer(TestCase):
    def setUp(self) -> None:
        class SerializerA(ModelSerializer):
            class Meta:
                model = ModelA
                fields = ("name",)

        class SerializerB(ModelSerializer):
            class Meta:
                model = ModelB
                fields = ("fielda",)

        self.serializer_a = SerializerA
        self.serializer_b = SerializerB

    def test_sync_serializer_valid(self):
        # Test child model serializer
        data = {
            "name": "test",
        }
        serializer = self.serializer_a(data=data)
        assert serializer.is_valid()
        assert serializer.data == data
        assert serializer.errors == {}
        # Test parent model serializer
        modela = ModelA.objects.create(**data)
        nested_data = {"fielda": modela.id}
        serializer = self.serializer_b(data=nested_data)
        assert serializer.is_valid()
        assert serializer.data == nested_data
        assert serializer.errors == {}

    async def test_async_serializer_valid(self):
        # Test child model serializer
        data = {
            "name": "test",
        }
        serializer = self.serializer_a(data=data)
        assert serializer.is_valid()
        assert serializer.data == data
        assert serializer.errors == {}
        # Test parent model serializer
        modela = await ModelA.objects.acreate(**data)
        nested_data = {"fielda": modela.id}
        serializer = self.serializer_b(data=nested_data)
        assert await sync_to_async(serializer.is_valid)()
        assert await serializer.adata == nested_data
        assert serializer.errors == {}
=======
class TestModelDepthSerializer(TestCase):
    def setUp(self) -> None:
        class UserSerializer(ModelSerializer):
            class Meta:
                model = User
                fields = "__all__"

        class OrderSerializer(ModelSerializer):
            class Meta:
                model = Order
                fields = ("id", "user", "name")
                depth = 1

        self.user_serializer = UserSerializer
        self.order_serializer = OrderSerializer

    async def test_order_serializer_for_depth_gt_0(self):
        user = await User.objects.acreate(username="test")
        # get an order with the fk user
        order = await Order.objects.acreate(user=user, name="Test order")
        # serializing the user is the most reproducible way to get its dict
        # for testing
        user_serializer = self.user_serializer(user)
        data = {
            "user": await user_serializer.adata,
            "name": "Test order",
            "id": 1,
        }
        # get the order serializer
        order_serializer = self.order_serializer(order)
        # calling `.adata` here will not include the nested user structure
        # without the above `depth = 1` specification on the `Meta` object
        # Additionally: this code raises `SynchronousOnlyOperation` when
        # `sync_to_async` guards are not correctly in place in the callstack
        assert await order_serializer.adata == data
        assert (await order_serializer.adata)["user"] == await user_serializer.adata
>>>>>>> d0e6aee0
<|MERGE_RESOLUTION|>--- conflicted
+++ resolved
@@ -293,7 +293,6 @@
         assert serializer.errors == {}
 
 
-<<<<<<< HEAD
 class TestNestedSerializer(TestCase):
     def setUp(self) -> None:
         class SerializerA(ModelSerializer):
@@ -342,7 +341,8 @@
         assert await sync_to_async(serializer.is_valid)()
         assert await serializer.adata == nested_data
         assert serializer.errors == {}
-=======
+
+
 class TestModelDepthSerializer(TestCase):
     def setUp(self) -> None:
         class UserSerializer(ModelSerializer):
@@ -378,5 +378,5 @@
         # Additionally: this code raises `SynchronousOnlyOperation` when
         # `sync_to_async` guards are not correctly in place in the callstack
         assert await order_serializer.adata == data
-        assert (await order_serializer.adata)["user"] == await user_serializer.adata
->>>>>>> d0e6aee0
+        print("HELLO", await order_serializer.adata, await user_serializer.adata)
+        assert (await order_serializer.adata)["user"] == await user_serializer.adata